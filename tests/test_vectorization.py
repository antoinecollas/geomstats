--- conflicted
+++ resolved
@@ -10,36 +10,21 @@
 
 class TestVectorizationMethods(geomstats.tests.TestCase):
     def setUp(self):
-<<<<<<< HEAD
         @geomstats.vectorization.decorator(['vector', 'vector'])
-=======
-        @geomstats.vectorization.decorator(
-            ['vector', 'vector'])
->>>>>>> 1bc20d03
         def foo(tangent_vec_a, tangent_vec_b):
             result = gs.einsum(
                 'ni,ni->ni', tangent_vec_a, tangent_vec_b)
             result = helper.to_vector(result)
             return result
 
-<<<<<<< HEAD
         @geomstats.vectorization.decorator(['vector', 'vector'])
-=======
-        @geomstats.vectorization.decorator(
-            ['vector', 'vector'])
->>>>>>> 1bc20d03
         def foo_scalar_output(tangent_vec_a, tangent_vec_b):
             result = gs.einsum(
                 'ni,ni->n', tangent_vec_a, tangent_vec_b)
             result = helper.to_scalar(result)
             return result
 
-<<<<<<< HEAD
         @geomstats.vectorization.decorator(['vector', 'vector', 'scalar'])
-=======
-        @geomstats.vectorization.decorator(
-            ['vector', 'vector', 'scalar'])
->>>>>>> 1bc20d03
         def foo_scalar_input_output(tangent_vec_a, tangent_vec_b, in_scalar):
             aux = gs.einsum(
                 'ni,ni->n', tangent_vec_a, tangent_vec_b)
@@ -47,12 +32,7 @@
             result = helper.to_scalar(result)
             return result
 
-<<<<<<< HEAD
         @geomstats.vectorization.decorator(['vector', 'vector', 'scalar'])
-=======
-        @geomstats.vectorization.decorator(
-            ['vector', 'vector', 'scalar'])
->>>>>>> 1bc20d03
         def foo_optional_input(tangent_vec_a, tangent_vec_b, in_scalar=None):
             if in_scalar is None:
                 in_scalar = gs.array([[1.]])
@@ -75,10 +55,6 @@
         self.foo_scalar_input_output = foo_scalar_input_output
         self.foo_optional_input = foo_optional_input
         self.foo_else = foo_else
-<<<<<<< HEAD
-        self.foo_else = foo_else
-=======
->>>>>>> 1bc20d03
 
     def test_decorator_with_squeeze_dim0(self):
         vec_a = gs.array([1, 2, 3])
