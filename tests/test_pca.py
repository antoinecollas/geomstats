--- conflicted
+++ resolved
@@ -1,11 +1,4 @@
 """Unit tests for Tangent PCA."""
-
-<<<<<<< HEAD
-
-import geomstats.backend as gs
-import geomstats.tests
-=======
->>>>>>> 3b1d282a
 
 import geomstats.backend as gs
 import geomstats.tests
@@ -15,7 +8,6 @@
 
 class TestTangentPCA(geomstats.tests.TestCase):
     _multiprocess_can_split_ = True
-<<<<<<< HEAD
 
     def setUp(self):
         self.so3 = SpecialOrthogonalGroup(n=3)
@@ -38,29 +30,5 @@
         X = self.X
         trans = TangentPCA(self.metric, n_components=gs.shape(X)[1])
 
-=======
-
-    def setUp(self):
-        self.so3 = SpecialOrthogonalGroup(n=3)
-        self.n_samples = 10
-
-        self.X = self.so3.random_uniform(n_samples=self.n_samples)
-        self.metric = self.so3.bi_invariant_metric
-        self.n_components = 2
-
-    @geomstats.tests.np_only
-    def test_tangent_pca_error(self):
-        X = self.X
-        trans = TangentPCA(self.metric, n_components=self.n_components)
-        trans.fit(X)
-        X_diff_size = gs.ones((self.n_samples, gs.shape(X)[1] + 1))
-        self.assertRaises(ValueError, trans.transform, X_diff_size)
-
-    @geomstats.tests.np_only
-    def test_tangent_pca(self):
-        X = self.X
-        trans = TangentPCA(self.metric, n_components=gs.shape(X)[1])
-
->>>>>>> 3b1d282a
         trans.fit(X)
         self.assertEquals(trans.n_features_, gs.shape(X)[1])