"""The manifold of symmetric positive definite (SPD) matrices."""

import math

import geomstats.backend as gs
import geomstats.vectorization
from geomstats.geometry.embedded_manifold import EmbeddedManifold
from geomstats.geometry.general_linear import GeneralLinear
from geomstats.geometry.matrices import Matrices
from geomstats.geometry.riemannian_metric import RiemannianMetric
from geomstats.geometry.symmetric_matrices import SymmetricMatrices

EPSILON = 1e-6
TOLERANCE = 1e-12


class SPDMatrices(SymmetricMatrices, EmbeddedManifold):
    """Class for the manifold of symmetric positive definite (SPD) matrices."""

    def __init__(self, n):
        super(SPDMatrices, self).__init__(
            n=n,
            dimension=int(n * (n + 1) / 2),
            embedding_manifold=GeneralLinear(n=n))

    def belongs(self, mat, atol=TOLERANCE):
        """Check if a matrix is symmetric and invertible."""
<<<<<<< HEAD
        # TODO (opeltre): check positivity, implying invertibility.
        #
        # note : vectorized "and" on numpy works with:
        #       [bool] * [bool] -> bool
        # but does not on tf.
        return Matrices.is_symmetric(mat)

    @geomstats.vectorization.decorator(['else', 'matrix'])
    def vector_from_symmetric_matrix(self, mat):
        """Convert the symmetric part of a symmetric matrix into a vector."""
        if not gs.all(self.embedding_manifold.is_symmetric(mat)):
            raise ValueError('Matrix is not symmetric.')

        mat = self.embedding_manifold.make_symmetric(mat)

        _, dim, _ = mat.shape
        i, j = gs.tril_indices(dim)
        return mat[:, i, j]

    @geomstats.vectorization.decorator(['else', 'vector'])
    def symmetric_matrix_from_vector(self, vec):
        """Convert a vector into a symmetric matrix."""
        n_samples, vec_dim = vec.shape
        mat_dim = int((gs.sqrt(8 * vec_dim + 1) - 1) / 2)

        mask = gs.tril(gs.ones((mat_dim, mat_dim))) != 0
        sym = gs.zeros((n_samples, mat_dim, mat_dim))
        sym[..., mask != 0] = vec
        sym.swapaxes(-1, -2)[..., mask] = vec
        return self.embedding_manifold.make_symmetric(sym)
=======
        is_symmetric = GeneralLinear.is_symmetric(mat)
        eigvalues, _ = gs.linalg.eigh(mat)
        is_positive = gs.all(eigvalues > 0, axis=1)
        return gs.logical_and(is_symmetric, is_positive)
>>>>>>> 801d12c7

    def random_uniform(self, n_samples=1):
        """Define a log-uniform random sample of SPD matrices."""
        n = self.n
        size = (n_samples, n, n) if n_samples != 1 else (n, n)

        mat = 2 * gs.random.rand(*size) - 1
        spd_mat = GeneralLinear.exp(mat + Matrices.transpose(mat))

        return spd_mat

    def random_tangent_vec_uniform(self, n_samples=1, base_point=None):
        """Define a uniform random sample of tangent vectors."""
        n = self.n
        size = (n_samples, n, n) if n_samples != 1 else (n, n)

        if base_point is None:
            base_point = gs.eye(n)

        sqrt_base_point = gs.linalg.sqrtm(base_point)

        tangent_vec_at_id = 2 * gs.random.rand(*size) - 1
        tangent_vec_at_id += Matrices.transpose(tangent_vec_at_id)

        tangent_vec = gs.einsum(
            '...ij,...jk->...ik', sqrt_base_point, tangent_vec_at_id)
        tangent_vec = gs.einsum(
            '...ij,...jk->...ik', tangent_vec, sqrt_base_point)

        return tangent_vec

<<<<<<< HEAD
    @geomstats.vectorization.decorator(['else', 'else', 'matrix', 'matrix'])
    def aux_differential_power(self, power, tangent_vec, base_point):
=======
    @staticmethod
    def aux_differential_power(power, tangent_vec, base_point):
>>>>>>> 801d12c7
        """Compute the differential of the matrix power.

        Auxiliary function to the functions differential_power and
        inverse_differential_power.

        Parameters
        ----------
        power : float
            Power function to differentiate.
        tangent_vec : array_like, shape=[n_samples, n, n]
            Tangent vectors.
        base_point : array_like, shape=[n_samples, n, n]
            Base points.

        Returns
        -------
        eigvectors : array-like, shape=[n_samples, n, n]
        transp_eigvectors : array-like, shape=[n_samples, n, n]
        numerator : array-like, shape=[n_samples, n, n]
        denominator : array-like, shape=[n_samples, n, n]
        temp_result : array-like, shape=[n_samples, n, n]
        """
        n_tangent_vecs, _, _ = tangent_vec.shape
<<<<<<< HEAD
        n_base_points, _, _ = base_point.shape
=======
        base_point = gs.to_ndarray(base_point, to_ndim=3)
        n_base_points, _, n = base_point.shape
>>>>>>> 801d12c7

        eigvalues, eigvectors = gs.linalg.eigh(base_point)
        eigvalues = gs.to_ndarray(eigvalues, to_ndim=3, axis=1)
        transp_eigvalues = gs.transpose(eigvalues, (0, 2, 1))

        if power == 0:
            powered_eigvalues = gs.log(eigvalues)
        elif power == math.inf:
            powered_eigvalues = gs.exp(eigvalues)
        else:
            powered_eigvalues = eigvalues**power
        transp_powered_eigvalues = gs.transpose(powered_eigvalues, (0, 2, 1))
        ones = gs.ones((n_base_points, 1, n))
        transp_ones = gs.transpose(ones, (0, 2, 1))

        vertical_index = gs.matmul(transp_eigvalues, ones)
        horizontal_index = gs.matmul(transp_ones, eigvalues)
        one_matrix = gs.matmul(transp_ones, ones)
        vertical_index_power = gs.matmul(transp_powered_eigvalues, ones)
        horizontal_index_power = gs.matmul(transp_ones, powered_eigvalues)
        denominator = vertical_index - horizontal_index
        numerator = vertical_index_power - horizontal_index_power

        if power == 0:
            numerator = gs.where(denominator == 0, one_matrix, numerator)
            denominator = gs.where(denominator == 0, vertical_index,
                                   denominator)
        elif power == math.inf:
            numerator = gs.where(denominator == 0, vertical_index_power,
                                 numerator)
            denominator = gs.where(denominator == 0, one_matrix, denominator)
        else:
            numerator = gs.where(
                denominator == 0,
                power * vertical_index_power,
                numerator)
            denominator = gs.where(
                denominator == 0,
                vertical_index,
                denominator)

        transp_eigvectors = gs.transpose(eigvectors, (0, 2, 1))
        temp_result = gs.matmul(transp_eigvectors, tangent_vec)
        temp_result = gs.matmul(temp_result, eigvectors)

        if n_base_points == n_tangent_vecs == 1:
            transp_eigvectors = gs.squeeze(transp_eigvectors, axis=0)
            eigvectors = gs.squeeze(eigvectors, axis=0)
            temp_result = gs.squeeze(temp_result, axis=0)
            numerator = gs.squeeze(numerator, axis=0)
            denominator = gs.squeeze(denominator, axis=0)

        return (eigvectors, transp_eigvectors, numerator, denominator,
                temp_result)

<<<<<<< HEAD
    @geomstats.vectorization.decorator(['else', 'else', 'matrix', 'matrix'])
    def differential_power(self, power, tangent_vec, base_point):
=======
    @classmethod
    def differential_power(cls, power, tangent_vec, base_point):
>>>>>>> 801d12c7
        """Compute the differential of the matrix power function.

        Computes the differential of the power function on SPD
        matrices (A^p=exp(p log(A))) at base_point applied to
        tangent_vec.

        Parameters
        ----------
        power : int
        tangent_vec : array_like, shape=[n_samples, n, n]
            Tangent vectors.
        base_point : array_like, shape=[n_samples, n, n]
            Base points.

        Returns
        -------
        differential_power : array-like, shape=[n_samples, n, n]
        """
        eigvectors, transp_eigvectors, numerator, denominator, temp_result =\
            cls.aux_differential_power(power, tangent_vec, base_point)
        power_operator = numerator / denominator
        result = power_operator * temp_result
        result = gs.matmul(result, transp_eigvectors)
        result = gs.matmul(eigvectors, result)
        return result

<<<<<<< HEAD
    @geomstats.vectorization.decorator(['else', 'else', 'matrix', 'matrix'])
    def inverse_differential_power(self, power, tangent_vec, base_point):
=======
    @classmethod
    def inverse_differential_power(cls, power, tangent_vec, base_point):
>>>>>>> 801d12c7
        """Compute the inverse of the differential of the matrix power.

        Computes the inverse of the differential of the power
        function on SPD matrices (A^p=exp(p log(A))) at base_point
        applied to tangent_vec.

        Parameters
        ----------
        power : int
        tangent_vec : array_like, shape=[n_samples, n, n]
            Tangent vectors.
        base_point : array_like, shape=[n_samples, n, n]
            Base points.

        Returns
        -------
        inverse_differential_power : array-like, shape=[n_samples, n, n]
        """
        eigvectors, transp_eigvectors, numerator, denominator, temp_result =\
            cls.aux_differential_power(power, tangent_vec, base_point)
        power_operator = denominator / numerator
        result = power_operator * temp_result
        result = gs.matmul(result, transp_eigvectors)
        result = gs.matmul(eigvectors, result)
        return result

<<<<<<< HEAD
    @geomstats.vectorization.decorator(['else', 'matrix', 'matrix'])
    def differential_log(self, tangent_vec, base_point):
=======
    @classmethod
    def differential_log(cls, tangent_vec, base_point):
>>>>>>> 801d12c7
        """Compute the differential of the matrix logarithm.

        Computes the differential of the matrix logarithm on SPD
        matrices at base_point applied to tangent_vec.

        Parameters
        ----------
        tangent_vec : array_like, shape=[n_samples, n, n]
            Tangent vectors.
        base_point : array_like, shape=[n_samples, n, n]
            Base points.

        Returns
        -------
        differential_log : array-like, shape=[n_samples, n, n]
        """
        eigvectors, transp_eigvectors, numerator, denominator, temp_result =\
            cls.aux_differential_power(0, tangent_vec, base_point)
        power_operator = numerator / denominator
        result = power_operator * temp_result
        result = gs.matmul(result, transp_eigvectors)
        result = gs.matmul(eigvectors, result)
        return result

<<<<<<< HEAD
    @geomstats.vectorization.decorator(['else', 'matrix', 'matrix'])
    def inverse_differential_log(self, tangent_vec, base_point):
=======
    @classmethod
    def inverse_differential_log(cls, tangent_vec, base_point):
>>>>>>> 801d12c7
        """Compute the inverse of the differential of the matrix logarithm.

        Computes the inverse of the differential of the matrix
        logarithm on SPD matrices at base_point applied to
        tangent_vec.

        Parameters
        ----------
        tangent_vec : array_like, shape=[n_samples, n, n]
            Tangent vectors.
        base_point : array_like, shape=[n_samples, n, n]
            Base points.

        Returns
        -------
        inverse_differential_log : array-like, shape=[n_samples, n, n]
        """
        eigvectors, transp_eigvectors, numerator, denominator, temp_result =\
            cls.aux_differential_power(0, tangent_vec, base_point)
        power_operator = denominator / numerator
        result = power_operator * temp_result
        result = gs.matmul(result, transp_eigvectors)
        result = gs.matmul(eigvectors, result)
        return result

<<<<<<< HEAD
    @geomstats.vectorization.decorator(['else', 'matrix', 'matrix'])
    def differential_exp(self, tangent_vec, base_point):
=======
    @classmethod
    def differential_exp(cls, tangent_vec, base_point):
>>>>>>> 801d12c7
        """Compute the differential of the matrix exponential.

        Computes the differential of the matrix exponential on SPD
        matrices at base_point applied to tangent_vec.

        Parameters
        ----------
        tangent_vec : array_like, shape=[n_samples, n, n]
            Tangent vectors.
        base_point : array_like, shape=[n_samples, n, n]
            Base points.

        Returns
        -------
        differential_exp : array-like, shape=[n_samples, n, n]
        """
        eigvectors, transp_eigvectors, numerator, denominator, temp_result = \
            cls.aux_differential_power(math.inf, tangent_vec, base_point)
        power_operator = numerator / denominator
        result = power_operator * temp_result
        result = gs.matmul(result, transp_eigvectors)
        result = gs.matmul(eigvectors, result)
        return result

<<<<<<< HEAD
    @geomstats.vectorization.decorator(['else', 'matrix', 'matrix'])
    def inverse_differential_exp(self, tangent_vec, base_point):
=======
    @classmethod
    def inverse_differential_exp(cls, tangent_vec, base_point):
>>>>>>> 801d12c7
        """Compute the inverse of the differential of the matrix exponential.

        Computes the inverse of the differential of the matrix
        exponential on SPD matrices at base_point applied to
        tangent_vec.

        Parameters
        ----------
        tangent_vec : array_like, shape=[n_samples, n, n]
            Tangent vectors.
        base_point : array_like, shape=[n_samples, n, n]
            Base points.

        Returns
        -------
        inverse_differential_exp : array-like, shape=[n_samples, n, n]
        """
        eigvectors, transp_eigvectors, numerator, denominator, temp_result = \
            cls.aux_differential_power(math.inf, tangent_vec, base_point)
        power_operator = denominator / numerator
        result = power_operator * temp_result
        result = gs.matmul(result, transp_eigvectors)
        result = gs.matmul(eigvectors, result)
        return result

    @classmethod
    def logm(cls, x):
        """
        Compute the matrix log for a symmetric matrix.

        Parameters
        ----------
        x : array_like, shape=[n_samples, n, n]
            Symmetric matrix.

        Returns
        -------
        log : array_like, shape=[n_samples, n, n]
            Logarithm of x.
        """
        return cls.apply_func_to_eigvals(x, gs.log, check_positive=True)


class SPDMetricAffine(RiemannianMetric):
    """Class for the affine-invariant metric on the SPD manifold."""

    def __init__(self, n, power_affine=1):
        """Build the affine-invariant metric.

        Based on [TP2019]_.

        Parameters
        ----------
        n : int
            Matrix dimension.
        power_affine : int, optional
            Power transformation of the classical SPD metric.

        References
        ----------
        .. [TP2019] Thanwerdas, Pennec. "Is affine-invariance well defined on
          SPD matrices? A principled continuum of metrics" Proc. of GSI, 2019.
          https://arxiv.org/abs/1906.01349
        """
        dimension = int(n * (n + 1) / 2)
        super(SPDMetricAffine, self).__init__(
            dimension=dimension,
            signature=(dimension, 0, 0))
        self.n = n
        self.space = SPDMatrices(n)
        self.power_affine = power_affine

    @staticmethod
    def _aux_inner_product(tangent_vec_a, tangent_vec_b, inv_base_point):
        """Compute the inner product (auxiliary).

        Parameters
        ----------
        tangent_vec_a : array-like, shape=[n_samples, n, n]
        tangent_vec_b : array-like, shape=[n_samples, n, n]
        inv_base_point : array-like, shape=[n_samples, n, n]

        Returns
        -------
        inner_product : array-like, shape=[n_samples, n, n]
        """
        aux_a = gs.einsum(
            '...ij,...jk->...ik', inv_base_point, tangent_vec_a)
        aux_b = gs.einsum(
            '...ij,...jk->...ik', inv_base_point, tangent_vec_b)
        prod = gs.einsum(
            '...ij,...jk->...ik', aux_a, aux_b)
        inner_product = gs.trace(prod, axis1=-2, axis2=-1)
        return inner_product

    def inner_product(self, tangent_vec_a, tangent_vec_b, base_point):
        """Compute the affine-invariant inner product.

        Compute the inner product of tangent_vec_a and tangent_vec_b
        at point base_point using the affine invariant Riemannian metric.

        Parameters
        ----------
        tangent_vec_a : array-like, shape=[n_samples, n, n]
        tangent_vec_b : array-like, shape=[n_samples, n, n]
        base_point : array-like, shape=[n_samples, n, n]

        Returns
        -------
        inner_product : array-like, shape=[n_samples, n, n]
        """
        power_affine = self.power_affine
        spd_space = self.space

        if power_affine == 1:
            inv_base_point = gs.linalg.inv(base_point)
            inner_product = self._aux_inner_product(
                tangent_vec_a, tangent_vec_b, inv_base_point)
        else:
<<<<<<< HEAD
            modified_tangent_vec_a = spd_space.differential_power(
                power_affine, tangent_vec_a, base_point)
            modified_tangent_vec_b = spd_space.differential_power(
                power_affine, tangent_vec_b, base_point)
            power_inv_base_point = gs.linalg.powerm(base_point, -power_affine)
            inner_product = self._aux_inner_product(
                modified_tangent_vec_a,
                modified_tangent_vec_b,
                power_inv_base_point)
=======
            modified_tangent_vec_a =\
                spd_space.differential_power(power_affine, tangent_vec_a,
                                             base_point)
            modified_tangent_vec_b =\
                spd_space.differential_power(power_affine, tangent_vec_b,
                                             base_point)
            power_inv_base_point = SymmetricMatrices.powerm(
                base_point, - power_affine)
            inner_product = self._aux_inner_product(modified_tangent_vec_a,
                                                    modified_tangent_vec_b,
                                                    power_inv_base_point)
>>>>>>> 801d12c7
            inner_product = inner_product / (power_affine**2)

        return inner_product

    @staticmethod
    def _aux_exp(tangent_vec, sqrt_base_point, inv_sqrt_base_point):
        """Compute the exponential map (auxiliary function).

        Parameters
        ----------
        tangent_vec : array-like, shape=[n_samples, n, n]
        sqrt_base_point
        inv_sqrt_base_point

        Returns
        -------
        exp
        """
        tangent_vec_at_id = gs.einsum(
            '...ij,...jk->...ik', inv_sqrt_base_point, tangent_vec)
        tangent_vec_at_id = gs.einsum(
            '...ij,...jk->...ik', tangent_vec_at_id, inv_sqrt_base_point)
        tangent_vec_at_id = GeneralLinear.make_symmetric(tangent_vec_at_id)
        exp_from_id = SymmetricMatrices.expm(tangent_vec_at_id)

        exp = gs.einsum(
            '...ij,...jk->...ik', exp_from_id, sqrt_base_point)
        exp = gs.einsum(
            '...ij,...jk->...ik', sqrt_base_point, exp)
        return exp

    def exp(self, tangent_vec, base_point):
        """Compute the affine-invariant exponential map.

        Compute the Riemannian exponential at point base_point
        of tangent vector tangent_vec wrt the metric defined in inner_product.
        This gives a symmetric positive definite matrix.

        Parameters
        ----------
        tangent_vec : array-like, shape=[n_samples, n, n]
        base_point : array-like, shape=[n_samples, n, n]

        Returns
        -------
        exp : array-like, shape=[n_samples, n, n]
        """
        power_affine = self.power_affine

        if power_affine == 1:
<<<<<<< HEAD
            sqrt_base_point = gs.linalg.powerm(base_point, 1. / 2)
            inv_sqrt_base_point = gs.linalg.powerm(sqrt_base_point, -1)
            exp = self._aux_exp(
                tangent_vec, sqrt_base_point, inv_sqrt_base_point)
        else:
            modified_tangent_vec = self.space.differential_power(
                power_affine, tangent_vec, base_point)
            power_sqrt_base_point = gs.linalg.powerm(
                base_point, power_affine / 2)
            power_inv_sqrt_base_point = gs.linalg.inv(power_sqrt_base_point)
            exp = self._aux_exp(
                modified_tangent_vec,
                power_sqrt_base_point,
                power_inv_sqrt_base_point)
            exp = gs.linalg.powerm(exp, 1 / power_affine)
=======
            sqrt_base_point = SymmetricMatrices.powerm(base_point, 1. / 2)
            inv_sqrt_base_point = SymmetricMatrices.powerm(sqrt_base_point, -1)
            exp = self._aux_exp(tangent_vec, sqrt_base_point,
                                inv_sqrt_base_point)
        else:
            modified_tangent_vec = self.space.differential_power(power_affine,
                                                                 tangent_vec,
                                                                 base_point)
            power_sqrt_base_point = SymmetricMatrices.powerm(
                base_point, power_affine / 2)
            power_inv_sqrt_base_point = gs.linalg.inv(power_sqrt_base_point)
            exp = self._aux_exp(modified_tangent_vec, power_sqrt_base_point,
                                power_inv_sqrt_base_point)
            exp = SymmetricMatrices.powerm(exp, 1 / power_affine)
>>>>>>> 801d12c7

        return exp

    @staticmethod
    def _aux_log(point, sqrt_base_point, inv_sqrt_base_point):
        """Compute the log (auxiliary function).

        Parameters
        ----------
        point
        sqrt_base_point
        inv_sqrt_base_point

        Returns
        -------
        log
        """
        point_near_id = gs.einsum(
            '...ij,...jk->...ik', inv_sqrt_base_point, point)
        point_near_id = gs.einsum(
            '...ij,...jk->...ik', point_near_id, inv_sqrt_base_point)
        point_near_id = GeneralLinear.make_symmetric(point_near_id)
        log_at_id = SPDMatrices.logm(point_near_id)

        log = gs.einsum(
            '...ij,...jk->...ik', sqrt_base_point, log_at_id)
        log = gs.einsum(
            '...ij,...jk->...ik', log, sqrt_base_point)
        return log

    def log(self, point, base_point):
        """Compute the affine-invariant logarithm map.

        Compute the Riemannian logarithm at point base_point,
        of point wrt the metric defined in inner_product.
        This gives a tangent vector at point base_point.

        Parameters
        ----------
        point : array-like, shape=[n_samples, n, n]
        base_point : array-like, shape=[n_samples, n, n]

        Returns
        -------
        log : array-like, shape=[n_samples, n, n]
        """
        power_affine = self.power_affine

        if power_affine == 1:
            sqrt_base_point = SymmetricMatrices.powerm(base_point, 1. / 2)
            inv_sqrt_base_point = SymmetricMatrices.powerm(sqrt_base_point, -1)
            log = self._aux_log(point, sqrt_base_point, inv_sqrt_base_point)
        else:
            power_point = SymmetricMatrices.powerm(point, power_affine)
            power_sqrt_base_point = SymmetricMatrices.powerm(
                base_point, power_affine / 2)
            power_inv_sqrt_base_point = gs.linalg.inv(power_sqrt_base_point)
            log = self._aux_log(
                power_point,
                power_sqrt_base_point,
                power_inv_sqrt_base_point)
            log = self.space.inverse_differential_power(power_affine, log,
                                                        base_point)
<<<<<<< HEAD

=======
        if ndim == 2:
            return log[0]
>>>>>>> 801d12c7
        return log

    def geodesic(self, initial_point, initial_tangent_vec):
        """Compute the affine-invariant geodesic.

        Parameters
        ----------
        initial_point
        initial_tangent_vec

        Returns
        -------
        geodesic
        """
        return super(SPDMetricAffine, self).geodesic(
            initial_point=initial_point,
            initial_tangent_vec=initial_tangent_vec,
            point_type='matrix')

    def parallel_transport(self, tangent_vec_a, tangent_vec_b, base_point):
        r"""Parallel transport of a tangent vector.

        Closed-form solution for the parallel transport of a tangent vector a
        along the geodesic defined by exp_(base_point)(tangent_vec_b).
        Denoting `tangent_vec_a` by `S`, `base_point` by `A`, let
        `B = Exp_A(tangent_vec_b)` and :math: `E = (BA^{- 1})^({ 1 / 2})`.
        Then the
        parallel transport to `B`is:

        ..math::
                        S' = ESE^T

        Parameters
        ----------
        tangent_vec_a : array-like, shape=[n_samples, dimension + 1]
            Tangent vector at base point to be transported.
        tangent_vec_b : array-like, shape=[n_samples, dimension + 1]
            Tangent vector at base point, initial speed of the geodesic along
            which the parallel transport is computed.
        base_point : array-like, shape=[n_samples, dimension + 1]
            point on the manifold of SPD matrices

        Returns
        -------
        transported_tangent_vec: array-like, shape=[n_samples, dimension + 1]
            Transported tangent vector at exp_(base_point)(tangent_vec_b).
        """
        end_point = self.exp(tangent_vec_b, base_point)
        inverse_base_point = GeneralLinear.inv(base_point)
        congruence_mat = GeneralLinear.mul(end_point, inverse_base_point)
        congruence_mat = gs.linalg.sqrtm(congruence_mat)
        return GeneralLinear.congruent(tangent_vec_a, congruence_mat)


class SPDMetricProcrustes(RiemannianMetric):
    """Class for the Procrustes metric on the SPD manifold.

    Based on [BJL2017].

    References
    ----------
    .. [BJL2017]_ Bhatia, Jain, Lim. "On the Bures-Wasserstein distance between
      positive definite matrices" Elsevier, Expositiones Mathematicae,
      vol. 37(2), 165-191, 2017. https://arxiv.org/pdf/1712.01504.pdf
    """

    def __init__(self, n):
        dimension = int(n * (n + 1) / 2)
        super(SPDMetricProcrustes, self).__init__(
            dimension=dimension,
            signature=(dimension, 0, 0))
        self.n = n
        self.space = SPDMatrices(n)

    def inner_product(self, tangent_vec_a, tangent_vec_b, base_point):
        """Compute the Procrustes inner product.

        Compute the inner product of tangent_vec_a and tangent_vec_b
        at point base_point using the Procrustes Riemannian metric.

        Parameters
        ----------
        tangent_vec_a : array-like, shape=[n_samples, n, n]
        tangent_vec_b : array-like, shape=[n_samples, n, n]
        base_point : array-like, shape=[n_samples, n, n]

        Returns
        -------
        inner_product : float
        """
        spd_space = self.space
        modified_tangent_vec_a =\
            spd_space.inverse_differential_power(2, tangent_vec_a, base_point)
        product = gs.einsum(
            '...ij,...jk->...ik', modified_tangent_vec_a, tangent_vec_b)
        result = gs.trace(product, axis1=-2, axis2=-1) / 2
        return result


class SPDMetricEuclidean(RiemannianMetric):
    """Class for the Euclidean metric on the SPD manifold."""

    def __init__(self, n, power_euclidean=1):
        dimension = int(n * (n + 1) / 2)
        super(SPDMetricEuclidean, self).__init__(
            dimension=dimension,
            signature=(dimension, 0, 0))
        self.n = n
        self.space = SPDMatrices(n)
        self.power_euclidean = power_euclidean

    def inner_product(self, tangent_vec_a, tangent_vec_b, base_point):
        """Compute the Euclidean inner product.

        Compute the inner product of tangent_vec_a and tangent_vec_b
        at point base_point using the power-Euclidean metric.

        Parameters
        ----------
        tangent_vec_a : array-like, shape=[n_samples, n, n]
        tangent_vec_b : array-like, shape=[n_samples, n, n]
        base_point : array-like, shape=[n_samples, n, n]

        Returns
        -------
        inner_product : float
        """
        power_euclidean = self.power_euclidean

        spd_space = self.space

        if power_euclidean == 1:
            product = gs.einsum(
                '...ij,...jk->...ik', tangent_vec_a, tangent_vec_b)
            inner_product = gs.trace(product, axis1=-2, axis2=-1)
        else:
            modified_tangent_vec_a = spd_space.differential_power(
                power_euclidean, tangent_vec_a, base_point)
            modified_tangent_vec_b = spd_space.differential_power(
                power_euclidean, tangent_vec_b, base_point)
            product = gs.einsum(
                '...ij,...jk->...ik',
                modified_tangent_vec_a, modified_tangent_vec_b)
            inner_product = gs.trace(product, axis1=-2, axis2=-1) \
                / (power_euclidean ** 2)

        return inner_product

    @staticmethod
<<<<<<< HEAD
    @geomstats.vectorization.decorator(['else', 'matrix', 'matrix'])
    def exp_domain(self, tangent_vec, base_point):
=======
    def exp_domain(tangent_vec, base_point):
>>>>>>> 801d12c7
        """Compute the domain of the Euclidean exponential map.

        Compute the real interval of time where the Euclidean geodesic starting
        at point `base_point` in direction `tangent_vec` is defined.

        Parameters
        ----------
        tangent_vec : array-like, shape=[n_samples, n, n]
        base_point : array-like, shape=[n_samples, n, n]

        Returns
        -------
        exp_domain : array-like, shape=[n_samples, 2]
        """
<<<<<<< HEAD
        invsqrt_base_point = gs.linalg.powerm(base_point, -.5)
=======
        base_point = gs.to_ndarray(base_point, to_ndim=3)
        tangent_vec = gs.to_ndarray(tangent_vec, to_ndim=3)
        invsqrt_base_point = SymmetricMatrices.powerm(base_point, -.5)
>>>>>>> 801d12c7
        reduced_vec = gs.matmul(invsqrt_base_point, tangent_vec)
        reduced_vec = gs.matmul(reduced_vec, invsqrt_base_point)
        eigvals = gs.linalg.eigvalsh(reduced_vec)
        min_eig = gs.amin(eigvals, axis=1)
        max_eig = gs.amax(eigvals, axis=1)
        inf_value = gs.where(
            max_eig <= 0., gs.array(-math.inf), - 1. / max_eig)
        inf_value = gs.to_ndarray(inf_value, to_ndim=2)
        sup_value = gs.where(
            min_eig >= 0., gs.array(-math.inf), - 1. / min_eig)
        sup_value = gs.to_ndarray(sup_value, to_ndim=2)
        domain = gs.concatenate((inf_value, sup_value), axis=1)

        return domain


class SPDMetricLogEuclidean(RiemannianMetric):
    """Class for the Log-Euclidean metric on the SPD manifold."""

    def __init__(self, n):
        dimension = int(n * (n + 1) / 2)
        super(SPDMetricLogEuclidean, self).__init__(
            dimension=dimension,
            signature=(dimension, 0, 0))
        self.n = n
        self.space = SPDMatrices(n)

    def inner_product(self, tangent_vec_a, tangent_vec_b, base_point):
        """Compute the Log-Euclidean inner product.

        Compute the inner product of tangent_vec_a and tangent_vec_b
        at point base_point using the log-Euclidean metric.

        Parameters
        ----------
        tangent_vec_a : array-like, shape=[n_samples, n, n]
        tangent_vec_b : array-like, shape=[n_samples, n, n]
        base_point : array-like, shape=[n_samples, n, n]

        Returns
        -------
        inner_product : float
        """
        spd_space = self.space

        modified_tangent_vec_a = spd_space.differential_log(
            tangent_vec_a, base_point)
        modified_tangent_vec_b = spd_space.differential_log(
            tangent_vec_b, base_point)
        product = gs.einsum(
            '...ij,...jk->...ik',
            modified_tangent_vec_a, modified_tangent_vec_b)
        inner_product = gs.trace(product, axis1=-2, axis2=-1)

        return inner_product

    def exp(self, tangent_vec, base_point):
        """Compute the Log-Euclidean exponential map.

        Compute the Riemannian exponential at point base_point
        of tangent vector tangent_vec wrt the Log-Euclidean metric.
        This gives a symmetric positive definite matrix.

        Parameters
        ----------
        tangent_vec : array-like, shape=[n_samples, n, n]
        base_point : array-like, shape=[n_samples, n, n]

        Returns
        -------
        exp : array-like, shape=[n_samples, n, n]
        """
<<<<<<< HEAD
        log_base_point = gs.linalg.logm(base_point)
        dlog_tangent_vec = self.space.differential_log(tangent_vec, base_point)
        exp = gs.linalg.expm(log_base_point + dlog_tangent_vec)
=======
        ndim = gs.maximum(gs.ndim(tangent_vec), gs.ndim(base_point))
        log_base_point = self.space.logm(base_point)
        dlog_tangent_vec = self.space.differential_log(tangent_vec, base_point)
        exp = SymmetricMatrices.expm(log_base_point + dlog_tangent_vec)

        if ndim == 2:
            return exp[0]
>>>>>>> 801d12c7
        return exp

    def log(self, point, base_point):
        """Compute the Log-Euclidean logarithm map.

        Compute the Riemannian logarithm at point base_point,
        of point wrt the Log-Euclidean metric.
        This gives a tangent vector at point base_point.

        Parameters
        ----------
        point : array-like, shape=[n_samples, n, n]
        base_point : array-like, shape=[n_samples, n, n]

        Returns
        -------
        log : array-like, shape=[n_samples, n, n]
        """
<<<<<<< HEAD
        log_base_point = gs.linalg.logm(base_point)
        log_point = gs.linalg.logm(point)
        log = self.space.differential_exp(
            log_point - log_base_point, log_base_point)
=======
        ndim = gs.maximum(gs.ndim(point), gs.ndim(base_point))
        log_base_point = SPDMatrices.logm(base_point)
        log_point = SPDMatrices.logm(point)
        log = self.space.differential_exp(log_point - log_base_point,
                                          log_base_point)

        if ndim == 2:
            return log[0]
>>>>>>> 801d12c7
        return log

    def geodesic(self, initial_point, initial_tangent_vec):
        """Compute the Log-Euclidean geodesic.

        Parameters
        ----------
        initial_point : array-like, shape=[n_samples, n, n]
        initial_tangent_vec : array-like, shape=[n_samples, n, n]

        Returns
        -------
        path : callable
            The time parameterized geodesic.
        """
        def path(t):
            return self.exp(t * initial_tangent_vec, initial_point)

        return path<|MERGE_RESOLUTION|>--- conflicted
+++ resolved
@@ -25,43 +25,10 @@
 
     def belongs(self, mat, atol=TOLERANCE):
         """Check if a matrix is symmetric and invertible."""
-<<<<<<< HEAD
-        # TODO (opeltre): check positivity, implying invertibility.
-        #
-        # note : vectorized "and" on numpy works with:
-        #       [bool] * [bool] -> bool
-        # but does not on tf.
-        return Matrices.is_symmetric(mat)
-
-    @geomstats.vectorization.decorator(['else', 'matrix'])
-    def vector_from_symmetric_matrix(self, mat):
-        """Convert the symmetric part of a symmetric matrix into a vector."""
-        if not gs.all(self.embedding_manifold.is_symmetric(mat)):
-            raise ValueError('Matrix is not symmetric.')
-
-        mat = self.embedding_manifold.make_symmetric(mat)
-
-        _, dim, _ = mat.shape
-        i, j = gs.tril_indices(dim)
-        return mat[:, i, j]
-
-    @geomstats.vectorization.decorator(['else', 'vector'])
-    def symmetric_matrix_from_vector(self, vec):
-        """Convert a vector into a symmetric matrix."""
-        n_samples, vec_dim = vec.shape
-        mat_dim = int((gs.sqrt(8 * vec_dim + 1) - 1) / 2)
-
-        mask = gs.tril(gs.ones((mat_dim, mat_dim))) != 0
-        sym = gs.zeros((n_samples, mat_dim, mat_dim))
-        sym[..., mask != 0] = vec
-        sym.swapaxes(-1, -2)[..., mask] = vec
-        return self.embedding_manifold.make_symmetric(sym)
-=======
         is_symmetric = GeneralLinear.is_symmetric(mat)
         eigvalues, _ = gs.linalg.eigh(mat)
         is_positive = gs.all(eigvalues > 0, axis=1)
         return gs.logical_and(is_symmetric, is_positive)
->>>>>>> 801d12c7
 
     def random_uniform(self, n_samples=1):
         """Define a log-uniform random sample of SPD matrices."""
@@ -93,13 +60,9 @@
 
         return tangent_vec
 
-<<<<<<< HEAD
-    @geomstats.vectorization.decorator(['else', 'else', 'matrix', 'matrix'])
-    def aux_differential_power(self, power, tangent_vec, base_point):
-=======
     @staticmethod
+    @geomstats.vectorization.decorator(['else', 'matrix', 'matrix'])
     def aux_differential_power(power, tangent_vec, base_point):
->>>>>>> 801d12c7
         """Compute the differential of the matrix power.
 
         Auxiliary function to the functions differential_power and
@@ -123,12 +86,7 @@
         temp_result : array-like, shape=[n_samples, n, n]
         """
         n_tangent_vecs, _, _ = tangent_vec.shape
-<<<<<<< HEAD
-        n_base_points, _, _ = base_point.shape
-=======
-        base_point = gs.to_ndarray(base_point, to_ndim=3)
         n_base_points, _, n = base_point.shape
->>>>>>> 801d12c7
 
         eigvalues, eigvectors = gs.linalg.eigh(base_point)
         eigvalues = gs.to_ndarray(eigvalues, to_ndim=3, axis=1)
@@ -184,13 +142,9 @@
         return (eigvectors, transp_eigvectors, numerator, denominator,
                 temp_result)
 
-<<<<<<< HEAD
+    @classmethod
     @geomstats.vectorization.decorator(['else', 'else', 'matrix', 'matrix'])
-    def differential_power(self, power, tangent_vec, base_point):
-=======
-    @classmethod
     def differential_power(cls, power, tangent_vec, base_point):
->>>>>>> 801d12c7
         """Compute the differential of the matrix power function.
 
         Computes the differential of the power function on SPD
@@ -217,13 +171,9 @@
         result = gs.matmul(eigvectors, result)
         return result
 
-<<<<<<< HEAD
+    @classmethod
     @geomstats.vectorization.decorator(['else', 'else', 'matrix', 'matrix'])
-    def inverse_differential_power(self, power, tangent_vec, base_point):
-=======
-    @classmethod
     def inverse_differential_power(cls, power, tangent_vec, base_point):
->>>>>>> 801d12c7
         """Compute the inverse of the differential of the matrix power.
 
         Computes the inverse of the differential of the power
@@ -250,13 +200,9 @@
         result = gs.matmul(eigvectors, result)
         return result
 
-<<<<<<< HEAD
+    @classmethod
     @geomstats.vectorization.decorator(['else', 'matrix', 'matrix'])
-    def differential_log(self, tangent_vec, base_point):
-=======
-    @classmethod
     def differential_log(cls, tangent_vec, base_point):
->>>>>>> 801d12c7
         """Compute the differential of the matrix logarithm.
 
         Computes the differential of the matrix logarithm on SPD
@@ -281,13 +227,9 @@
         result = gs.matmul(eigvectors, result)
         return result
 
-<<<<<<< HEAD
+    @classmethod
     @geomstats.vectorization.decorator(['else', 'matrix', 'matrix'])
-    def inverse_differential_log(self, tangent_vec, base_point):
-=======
-    @classmethod
     def inverse_differential_log(cls, tangent_vec, base_point):
->>>>>>> 801d12c7
         """Compute the inverse of the differential of the matrix logarithm.
 
         Computes the inverse of the differential of the matrix
@@ -313,13 +255,9 @@
         result = gs.matmul(eigvectors, result)
         return result
 
-<<<<<<< HEAD
+    @classmethod
     @geomstats.vectorization.decorator(['else', 'matrix', 'matrix'])
-    def differential_exp(self, tangent_vec, base_point):
-=======
-    @classmethod
     def differential_exp(cls, tangent_vec, base_point):
->>>>>>> 801d12c7
         """Compute the differential of the matrix exponential.
 
         Computes the differential of the matrix exponential on SPD
@@ -344,13 +282,9 @@
         result = gs.matmul(eigvectors, result)
         return result
 
-<<<<<<< HEAD
+    @classmethod
     @geomstats.vectorization.decorator(['else', 'matrix', 'matrix'])
-    def inverse_differential_exp(self, tangent_vec, base_point):
-=======
-    @classmethod
     def inverse_differential_exp(cls, tangent_vec, base_point):
->>>>>>> 801d12c7
         """Compute the inverse of the differential of the matrix exponential.
 
         Computes the inverse of the differential of the matrix
@@ -470,7 +404,6 @@
             inner_product = self._aux_inner_product(
                 tangent_vec_a, tangent_vec_b, inv_base_point)
         else:
-<<<<<<< HEAD
             modified_tangent_vec_a = spd_space.differential_power(
                 power_affine, tangent_vec_a, base_point)
             modified_tangent_vec_b = spd_space.differential_power(
@@ -480,19 +413,7 @@
                 modified_tangent_vec_a,
                 modified_tangent_vec_b,
                 power_inv_base_point)
-=======
-            modified_tangent_vec_a =\
-                spd_space.differential_power(power_affine, tangent_vec_a,
-                                             base_point)
-            modified_tangent_vec_b =\
-                spd_space.differential_power(power_affine, tangent_vec_b,
-                                             base_point)
-            power_inv_base_point = SymmetricMatrices.powerm(
-                base_point, - power_affine)
-            inner_product = self._aux_inner_product(modified_tangent_vec_a,
-                                                    modified_tangent_vec_b,
-                                                    power_inv_base_point)
->>>>>>> 801d12c7
+
             inner_product = inner_product / (power_affine**2)
 
         return inner_product
@@ -543,7 +464,6 @@
         power_affine = self.power_affine
 
         if power_affine == 1:
-<<<<<<< HEAD
             sqrt_base_point = gs.linalg.powerm(base_point, 1. / 2)
             inv_sqrt_base_point = gs.linalg.powerm(sqrt_base_point, -1)
             exp = self._aux_exp(
@@ -559,22 +479,6 @@
                 power_sqrt_base_point,
                 power_inv_sqrt_base_point)
             exp = gs.linalg.powerm(exp, 1 / power_affine)
-=======
-            sqrt_base_point = SymmetricMatrices.powerm(base_point, 1. / 2)
-            inv_sqrt_base_point = SymmetricMatrices.powerm(sqrt_base_point, -1)
-            exp = self._aux_exp(tangent_vec, sqrt_base_point,
-                                inv_sqrt_base_point)
-        else:
-            modified_tangent_vec = self.space.differential_power(power_affine,
-                                                                 tangent_vec,
-                                                                 base_point)
-            power_sqrt_base_point = SymmetricMatrices.powerm(
-                base_point, power_affine / 2)
-            power_inv_sqrt_base_point = gs.linalg.inv(power_sqrt_base_point)
-            exp = self._aux_exp(modified_tangent_vec, power_sqrt_base_point,
-                                power_inv_sqrt_base_point)
-            exp = SymmetricMatrices.powerm(exp, 1 / power_affine)
->>>>>>> 801d12c7
 
         return exp
 
@@ -638,12 +542,6 @@
                 power_inv_sqrt_base_point)
             log = self.space.inverse_differential_power(power_affine, log,
                                                         base_point)
-<<<<<<< HEAD
-
-=======
-        if ndim == 2:
-            return log[0]
->>>>>>> 801d12c7
         return log
 
     def geodesic(self, initial_point, initial_tangent_vec):
@@ -793,12 +691,8 @@
         return inner_product
 
     @staticmethod
-<<<<<<< HEAD
-    @geomstats.vectorization.decorator(['else', 'matrix', 'matrix'])
-    def exp_domain(self, tangent_vec, base_point):
-=======
+    @geomstats.vectorization.decorator(['matrix', 'matrix'])
     def exp_domain(tangent_vec, base_point):
->>>>>>> 801d12c7
         """Compute the domain of the Euclidean exponential map.
 
         Compute the real interval of time where the Euclidean geodesic starting
@@ -813,13 +707,8 @@
         -------
         exp_domain : array-like, shape=[n_samples, 2]
         """
-<<<<<<< HEAD
         invsqrt_base_point = gs.linalg.powerm(base_point, -.5)
-=======
-        base_point = gs.to_ndarray(base_point, to_ndim=3)
-        tangent_vec = gs.to_ndarray(tangent_vec, to_ndim=3)
-        invsqrt_base_point = SymmetricMatrices.powerm(base_point, -.5)
->>>>>>> 801d12c7
+
         reduced_vec = gs.matmul(invsqrt_base_point, tangent_vec)
         reduced_vec = gs.matmul(reduced_vec, invsqrt_base_point)
         eigvals = gs.linalg.eigvalsh(reduced_vec)
@@ -892,19 +781,10 @@
         -------
         exp : array-like, shape=[n_samples, n, n]
         """
-<<<<<<< HEAD
-        log_base_point = gs.linalg.logm(base_point)
-        dlog_tangent_vec = self.space.differential_log(tangent_vec, base_point)
-        exp = gs.linalg.expm(log_base_point + dlog_tangent_vec)
-=======
-        ndim = gs.maximum(gs.ndim(tangent_vec), gs.ndim(base_point))
         log_base_point = self.space.logm(base_point)
         dlog_tangent_vec = self.space.differential_log(tangent_vec, base_point)
         exp = SymmetricMatrices.expm(log_base_point + dlog_tangent_vec)
 
-        if ndim == 2:
-            return exp[0]
->>>>>>> 801d12c7
         return exp
 
     def log(self, point, base_point):
@@ -923,21 +803,11 @@
         -------
         log : array-like, shape=[n_samples, n, n]
         """
-<<<<<<< HEAD
-        log_base_point = gs.linalg.logm(base_point)
-        log_point = gs.linalg.logm(point)
+        log_base_point = SPDMatrices.logm(base_point)
+        log_point = SPDMatrices.logm(point)
         log = self.space.differential_exp(
             log_point - log_base_point, log_base_point)
-=======
-        ndim = gs.maximum(gs.ndim(point), gs.ndim(base_point))
-        log_base_point = SPDMatrices.logm(base_point)
-        log_point = SPDMatrices.logm(point)
-        log = self.space.differential_exp(log_point - log_base_point,
-                                          log_base_point)
-
-        if ndim == 2:
-            return log[0]
->>>>>>> 801d12c7
+
         return log
 
     def geodesic(self, initial_point, initial_tangent_vec):
