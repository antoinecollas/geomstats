"""Decorator to handle vectorization.

This abstracts the backend type.
"""

import geomstats.backend as gs

POINT_TYPES = ['scalar', 'vector', 'matrix']
FLEXIBLE_TYPE = 'point'
OTHER_TYPES = ['point_type', 'else']

POINT_TYPES_TO_NDIMS = {
    'scalar': 2,
    'vector': 2,
    'matrix': 3}

ERROR_MSG = 'Invalid type: %s.'


def decorator(input_types):
    """Vectorize geomstats functions.

    This decorator assumes that its function:
    - works with fully-vectorized inputs,
    - returns fully-vectorized outputs,

    where "fully-vectorized" means that:
    - one scalar has shape [1, 1],
    - n scalars have shape [n, 1],
    - one d-D vector has shape [1, d],
    - n d-D vectors have shape [n, d],etc
    etc.

    The decorator:
    - gets the types of all inputs of its function:
        - args,
        - kwargs,
        - optional kwargs,
            - e.g. input_type=None,
    - gets the type of the output of its function,
        - e.g. distinguishes between 1D 'vector' vs 'scalar',
    - gets the initial shapes of all inputs of its function,
    - if needed, adapts the types of the inputs,
        - e.g. distinguishes between 'vector' or 'matrix' inputs,
        using variables 'point_type' or 'default_point_type',
    - converts the inputs into fully-vectorized inputs,
    - calls the function,
    - adapts the output shapes to match the users' expectations,
    using the initial shapes of the inputs.

    Parameters
    ----------
    input_types : list
        List of inputs' input_types, including for optional inputs.
        The `input_type`s of optional inputs will not be read
        by the decorator if the corresponding input is not given.
    """
    if not isinstance(input_types, list):
        input_types = list(input_types)

    def aux_decorator(function):
        def wrapper(*args, **kwargs):
            args_types, kwargs_types, opt_kwargs_types, is_scal = get_types(
                input_types, args, kwargs)

            args_types, kwargs_types, kwargs = adapt_types(
                args_types, kwargs_types, opt_kwargs_types, args, kwargs)
            args_kwargs_types = args_types + kwargs_types

            args_shapes = get_initial_shapes(args_types, args)
            kwargs_shapes = get_initial_shapes(kwargs_types, kwargs.values())
            initial_shapes = args_shapes + kwargs_shapes

            vect_args = vectorize_args(args_types, args)
            vect_kwargs = vectorize_kwargs(kwargs_types, kwargs)

            result = function(*vect_args, **vect_kwargs)

            result = adapt_result(
                result, initial_shapes, args_kwargs_types, is_scal)

            return result
        return wrapper
    return aux_decorator


def get_types(input_types, args, kwargs):
    """Extract the types of args, kwargs, optional kwargs and output.

    Parameters
    ----------
    input_types : list
        List of inputs' input_types, including for optional inputs.
    args : tuple
        Args of a function.
    kwargs : dict
        Kwargs of a function.

    Returns
    -------
    args_types : list
        Types of args.
    kwargs_types : list
        Types of kwargs.
    opt_kwargs_types : list
        Types of optional kwargs.
    is_scal : bool
        Boolean determining if the output is a scalar.
    """
    len_args = len(args)
    len_kwargs = len(kwargs)
    len_total = len_args + len_kwargs

    args_types = input_types[:len_args]
    kwargs_types = input_types[len_args:len_total]

    opt_kwargs_types = []
    is_scal = True
    if len(input_types) > len_total:
        opt_kwargs_types = input_types[len_total:]
        last_input_type = input_types[-1]
        if 'output_' in last_input_type:
            if last_input_type != 'output_scalar':
                is_scal = False
                opt_kwargs_types = input_types[len_total:-1]
    return (args_types, kwargs_types, opt_kwargs_types, is_scal)


def adapt_types(
        args_types, kwargs_types,
        opt_kwargs_types, args, kwargs):
    """Adapt the list of input input_types.

    Some functions are implemented with array-like arguments that can be either
    'vector' or 'matrix' depending on the value of the 'point_type'
    argument.

    This function reads the 'point_type' argument, and adapt the actual
    type of the input array-like arguments.

    Parameters
    ----------
    args_types : list
        Types of args.
    kwargs_types : list
        Types of kwargs.
    opt_kwargs_types : list
        Types of optional kwargs.
    args : tuple
        Args of a function.
    kwargs : dict
        Kwargs of a function.

    Returns
    -------
    args_types : list
        Adapted types of args.
    kwargs_types : list
<<<<<<< HEAD
        Adapted types of kwargs.
=======
        Adapted types of kwargs
>>>>>>> 181d17be
    """
    in_args = 'point_type' in args_types
    in_kwargs = 'point_type' in kwargs_types
    in_optional = 'point_type' in opt_kwargs_types

    if in_args or in_kwargs or in_optional:
        if in_args:
            i_input_type = args_types.index('point_type')
            input_type = args[i_input_type]
        elif in_kwargs:
            input_type = kwargs['point_type']

        elif in_optional:
            obj = args[0]
            input_type = obj.default_point_type
            kwargs['point_type'] = input_type
            kwargs_types.append('point_type')

        args_types = [
            input_type if pt == FLEXIBLE_TYPE else pt
            for pt in args_types]
        kwargs_types = [
            input_type if pt == FLEXIBLE_TYPE else pt
            for pt in kwargs_types]
    return args_types, kwargs_types, kwargs


def get_initial_shapes(input_types, args):
    """Extract shapes and ndims of input args or kwargs values.

    Store the shapes of the input args, or kwargs values,
    that are array-like, store None otherwise.

    Parameters
    ----------
    input_types : list
        Point types corresponding to the args, or kwargs values.
    args : tuple or dict_values
        Args, or kwargs values, of a function.

    Returns
    -------
    in_shapes : list
        Shapes of array-like input args, or kwargs values.
    """
    in_shapes = []

<<<<<<< HEAD
    for i_arg, arg in enumerate(args):
        input_type = input_types[i_arg]

=======
    for arg, input_type in zip(args, input_types):
>>>>>>> 181d17be
        if input_type == 'scalar':
            arg = gs.array(arg)

        if input_type in POINT_TYPES and arg is not None:
            in_shapes.append(gs.shape(arg))
        elif input_type in OTHER_TYPES or arg is None:
            in_shapes.append(None)
        else:
            raise ValueError(ERROR_MSG % input_type)
    return in_shapes


def vectorize_args(input_types, args):
    """Vectorize input args.

    Transform input array-like args into their fully-vectorized form,
    where "fully-vectorized" means that:
    - one scalar has shape [1, 1],
    - n scalars have shape [n, 1],
    - one d-D vector has shape [1, d],
    - n d-D vectors have shape [n, d],
    etc.

    Parameters
    ----------
    input_types : list
        Point types corresponding to the args.
    args : tuple
        Args of a function.

    Returns
    -------
    vect_args : tuple
        Args of the function in their fully-vectorized form.
    """
    vect_args = []
<<<<<<< HEAD
    for i_arg, arg in enumerate(args):
        input_type = input_types[i_arg]
=======
    for arg, input_type in zip(args, input_types):
>>>>>>> 181d17be
        if input_type == 'scalar':
            vect_arg = gs.to_ndarray(arg, to_ndim=1)
            vect_arg = gs.to_ndarray(vect_arg, to_ndim=2, axis=1)
        elif input_type in POINT_TYPES and arg is not None:
            vect_arg = gs.to_ndarray(
                arg, to_ndim=POINT_TYPES_TO_NDIMS[input_type])
        elif input_type in OTHER_TYPES or arg is None:
            vect_arg = arg
        else:
            raise ValueError(ERROR_MSG % input_type)
        vect_args.append(vect_arg)
    return tuple(vect_args)


def vectorize_kwargs(input_types, kwargs):
    """Vectorize input kwargs.

    Transform input array-like kwargs into their fully-vectorized form,
    where "fully-vectorized" means that:
    - one scalar has shape [1, 1],
    - n scalars have shape [n, 1],
    - one d-D vector has shape [1, d],
    - n d-D vectors have shape [n, d],
    etc.

    Parameters
    ----------
    input_types :list
        Point types corresponding to the args.
    kwargs : dict
        Kwargs of a function.

    Returns
    -------
    vect_kwargs : dict
        Kwargs of the function in their fully-vectorized form.
    """
    vect_kwargs = {}
<<<<<<< HEAD
    for i_arg, key_arg in enumerate(kwargs.keys()):
        input_type = input_types[i_arg]
=======
    for key_arg, input_type in zip(kwargs.keys(), input_types):
>>>>>>> 181d17be
        arg = kwargs[key_arg]
        if input_type == 'scalar':
            vect_arg = gs.to_ndarray(arg, to_ndim=1)
            vect_arg = gs.to_ndarray(vect_arg, to_ndim=2, axis=1)
        elif input_type in POINT_TYPES and arg is not None:
            vect_arg = gs.to_ndarray(
                arg, to_ndim=POINT_TYPES_TO_NDIMS[input_type])
        elif input_type in OTHER_TYPES or arg is None:
            vect_arg = arg
        else:
            raise ValueError(ERROR_MSG % input_type)
        vect_kwargs[key_arg] = vect_arg
    return vect_kwargs


def adapt_result(result, initial_shapes, args_kwargs_types, is_scal):
    """Adapt shape of output.

    This function squeezes the dim 0 or 1 of the output, depending on:
    - the type of the output: scalar vs else,
    - the initial shapes or args and kwargs provided by the user.

    Parameters
    ----------
    result : unspecified
        Output of the function.
    initial_shapes : list
        Shapes of args and kwargs provided by the user.
    args_kwargs_types : list
        Types of args and kwargs.
    is_scal : bool
        Boolean determining if the output 'result' is a scalar.

    Returns
    -------
    result : unspecified
        Output of the function, with adapted shape.
    """
    if squeeze_output_dim_1(
            result, initial_shapes, args_kwargs_types, is_scal):
        if result.shape[1] == 1:
            result = gs.squeeze(result, axis=1)

    if squeeze_output_dim_0(result, initial_shapes, args_kwargs_types):
        if result.shape[0] == 1:
            result = gs.squeeze(result, axis=0)

    return result


def squeeze_output_dim_0(result, in_shapes, input_types):
    """Determine if the output needs to be squeezed on dim 0.

    The dimension 0 is squeezed iff all input parameters:
    - contain one sample,
    - have the corresponding dimension 0 squeezed,
    i.e. if all input parameters have ndim strictly less than the ndim
    corresponding to their vectorized shape.

    Parameters
    ----------
    in_ndims : list
        Initial ndims of input parameters, as entered by the user.
    input_types : list
        Associated list of input_type of input parameters.

    Returns
    -------
    squeeze : bool
        Boolean deciding whether to squeeze dim 0 of the output.
    """
    if isinstance(result, tuple):
        return False
    if isinstance(result, list):
        return False

    for in_shape, input_type in zip(in_shapes, input_types):
        if input_type not in POINT_TYPES:
            continue
        in_ndim = None
        if in_shape is not None:
            in_ndim = len(in_shape)
        if in_ndim is not None:
            vect_ndim = POINT_TYPES_TO_NDIMS[input_type]
            if in_ndim > vect_ndim:
                raise ValueError(
                    'Fully-vectorizing an input can only increase its ndim.')
            if in_ndim == vect_ndim:
                return False
    return True


def squeeze_output_dim_1(result, in_shapes, input_types, is_scal=True):
    """Determine if the output needs to be squeezed on dim 1.

    This happens if the user represents scalars as array of shapes:
    [n_samples,] instead of [n_samples, 1]
    Dimension 1 is squeezed by default if input_type is 'scalar'.
    Dimension 1 is not squeezed if the user inputs at least one scalar with
    a singleton in dimension 1.

    Parameters
    ----------
    result: array-like
        Result output by the function, before reshaping.
    in_shapes : list
        Initial shapes of input parameters, as entered by the user.
    input_types : list
        Associated list of input_type of input parameters.

    Returns
    -------
    squeeze : bool
        Boolean deciding whether to squeeze dim 1 of the output.
    """
    if not is_scal:
        return False
    if not is_scalar(result):
        return False

    for shape, input_type in zip(in_shapes, input_types):
        if input_type == 'scalar':
            ndim = len(shape)
            if ndim > 2:
                raise ValueError('The ndim of a scalar cannot be > 2.')
            if ndim == 2:
                return False
    return True


def is_scalar(vect_array):
    """Test if a "fully-vectorized" array represents a scalar.

    Parameters
    ----------
    vect_array :  array-like
        Array to be tested.

    Returns
    -------
    is_scalar : bool
        Boolean determining if vect_array is a fully-vectorized scalar.
    """
    if isinstance(vect_array, tuple):
        return False
    if isinstance(vect_array, list):
        return False

    has_ndim_2 = vect_array.ndim == 2
    if not has_ndim_2:
        return False
    has_singleton_dim_1 = vect_array.shape[1] == 1
    return has_singleton_dim_1<|MERGE_RESOLUTION|>--- conflicted
+++ resolved
@@ -62,7 +62,6 @@
         def wrapper(*args, **kwargs):
             args_types, kwargs_types, opt_kwargs_types, is_scal = get_types(
                 input_types, args, kwargs)
-
             args_types, kwargs_types, kwargs = adapt_types(
                 args_types, kwargs_types, opt_kwargs_types, args, kwargs)
             args_kwargs_types = args_types + kwargs_types
@@ -156,11 +155,7 @@
     args_types : list
         Adapted types of args.
     kwargs_types : list
-<<<<<<< HEAD
         Adapted types of kwargs.
-=======
-        Adapted types of kwargs
->>>>>>> 181d17be
     """
     in_args = 'point_type' in args_types
     in_kwargs = 'point_type' in kwargs_types
@@ -208,13 +203,7 @@
     """
     in_shapes = []
 
-<<<<<<< HEAD
-    for i_arg, arg in enumerate(args):
-        input_type = input_types[i_arg]
-
-=======
     for arg, input_type in zip(args, input_types):
->>>>>>> 181d17be
         if input_type == 'scalar':
             arg = gs.array(arg)
 
@@ -251,12 +240,7 @@
         Args of the function in their fully-vectorized form.
     """
     vect_args = []
-<<<<<<< HEAD
-    for i_arg, arg in enumerate(args):
-        input_type = input_types[i_arg]
-=======
     for arg, input_type in zip(args, input_types):
->>>>>>> 181d17be
         if input_type == 'scalar':
             vect_arg = gs.to_ndarray(arg, to_ndim=1)
             vect_arg = gs.to_ndarray(vect_arg, to_ndim=2, axis=1)
@@ -295,12 +279,7 @@
         Kwargs of the function in their fully-vectorized form.
     """
     vect_kwargs = {}
-<<<<<<< HEAD
-    for i_arg, key_arg in enumerate(kwargs.keys()):
-        input_type = input_types[i_arg]
-=======
     for key_arg, input_type in zip(kwargs.keys(), input_types):
->>>>>>> 181d17be
         arg = kwargs[key_arg]
         if input_type == 'scalar':
             vect_arg = gs.to_ndarray(arg, to_ndim=1)
