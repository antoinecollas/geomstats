--- conflicted
+++ resolved
@@ -262,11 +262,8 @@
 
     jacobian = jacobian_translation(ref_point, left_or_right=left_or_right)
     inv_jacobian = np.linalg.inv(jacobian)
-<<<<<<< HEAD
-    inv_jacobian_transposed = np.linalg.inv(jacobian.T)
-=======
+
     inv_jacobian_transposed = np.linalg.inv(jacobian.transpose())
->>>>>>> 7d5ebe8d
 
     metric_mat = np.dot(inv_jacobian_transposed, inner_product)
     metric_mat = np.dot(metric_mat, inv_jacobian)
@@ -427,11 +424,7 @@
     riem_metric_mat = riemannian_metric(ref_point=ref_point,
                                         inner_product=inner_product,
                                         left_or_right=left_or_right)
-<<<<<<< HEAD
-    sq_riem_norm = np.dot(np.dot(tangent_vector.T,
-=======
     sq_riem_norm = np.dot(np.dot(tangent_vector.transpose(),
->>>>>>> 7d5ebe8d
                                  riem_metric_mat),
                           tangent_vector)
 
