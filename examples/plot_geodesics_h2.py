--- conflicted
+++ resolved
@@ -19,7 +19,6 @@
     geodesic = METRIC.geodesic(initial_point=initial_point,
                                end_point=end_point)
 
-<<<<<<< HEAD
     t = np.linspace(0, 1, n_steps)
     points = geodesic(t)
     visualization.plot(points, space='H2')
@@ -47,35 +46,7 @@
 
     plot_geodesic_between_two_points(initial_point, end_point)
     plot_geodesic_with_initial_tangent_vector(initial_point, initial_tangent_vec)
-=======
-def main():
-    initial_point = H2.intrinsic_to_extrinsic_coords(np.array([0, 0.]))
-    end_point = H2.intrinsic_to_extrinsic_coords(np.array([1.5, 1.5]))
-    assert H2.belongs(initial_point)
-    assert H2.belongs(end_point)
-    initial_tangent_vec = H2.projection_to_tangent_space(
-                                        vector=np.array([3.5, 0.6, 0]),
-                                        base_point=initial_point)
-
-    geodesic_with_initial_tangent_vec = METRIC.geodesic(
-                               initial_point=initial_point,
-                               initial_tangent_vec=initial_tangent_vec)
-
-    geodesic_between_two_points = METRIC.geodesic(
-                               initial_point=initial_point,
-                               end_point=end_point)
-    n_steps = 10
-    t = np.linspace(0, 1, n_steps)
-
-    points = geodesic_with_initial_tangent_vec(t)
-    visualization.plot(points, space='H2')
-
-    points = geodesic_between_two_points(t)
-    visualization.plot(points, space='H2')
-
->>>>>>> 5f7dea14
     plt.show()
-
 
 if __name__ == "__main__":
     main()